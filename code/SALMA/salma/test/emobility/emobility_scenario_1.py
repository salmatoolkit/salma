--- conflicted
+++ resolved
@@ -14,10 +14,6 @@
 
 HYPTEST, ESTIMATION, VISUALIZE = range(3)
 
-<<<<<<< HEAD
-_MODE = VISUALIZE
-=======
->>>>>>> 4f439db3
 
 DEFAULT_NUM_OF_VEHICLES = 5
 DEFAULT_PLCS_CAPACITY = 10
