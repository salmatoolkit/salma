% constraint_op(op, complement) 
constraint_op(>, =<).
constraint_op(=<, >).

constraint_op(<, >=).
constraint_op(>=, <).

constraint_op(==, \==).
constraint_op(\==, ==).

constraint_op(=:=, =\=).
constraint_op(=\=, =:=).

constraint_op(\=, =).
constraint_op(=, \=).

constraint_op($>, $=<).
constraint_op($=<, $>).

constraint_op($<, $>=).   
constraint_op($>=, $<).

constraint_op($=, $\=).
constraint_op($\=, $=).

reifiable_op(Op) :- 
	member(Op, [>, =<, <, >=, =:=, =\=, $>, $=<, $<, $>=, $=, $\=]).

erase_forall(Var, Type, Formula, Out) :-
		domain(Type, D) -> 
			(foreach(Entity, D), foreach(F, Conjunction), param(Var, Formula) do
				subst_in_term(Var, Entity, Formula, F2),
				remove_quantifiers_term(F2, F)
			),
			Out =.. [and | Conjunction]
		;
		throw(unregistered_domain(Type)).

erase_exists(Var, Type, Formula, Out) :-
		domain(Type, D) ->		
			% TODO: think of a way to use proper constraint programming
			(foreach(Entity, D), foreach(F, Disjunction), param(Var, Formula) do
				subst_in_term(Var, Entity, Formula, F2),
				remove_quantifiers_term(F2, F)
			),
			Out =.. [or | Disjunction]
		;
		throw(unregistered_domain(Type)).
		
		
remove_quantifiers_list([H], Tl2) :-
		remove_quantifiers_term(H, T1),
		Tl2 = [T1].
		
remove_quantifiers_list([H | Tl], Tl2) :-
		remove_quantifiers_term(H, T1),
		remove_quantifiers_list(Tl, Tl3),
		Tl2 = [T1 | Tl3].
		

remove_quantifiers_term(T, Out) :-
	
		(T = forall([Var,Type],Formula) ; T = forall(Var : Type, Formula)),
		erase_forall(Var, Type, Formula, Out), !
		;
		(T = exists([Var,Type],Formula) ; T = exists(Var : Type, Formula)),
		erase_exists(Var, Type, Formula, Out), !
		;
		arity(T, N),
		(N is 0 ->
			Out = T
			;
			T =.. Tl,
			remove_quantifiers_list(Tl, Tl2),
			Out =.. Tl2
		), !.
		
		


compile_constraints_list([H], Tl2, Situation) :-
		compile_constraints_term(H, T1, Situation),
		Tl2 = [T1].

compile_constraints_list([H | Tl], Tl2, Situation) :-
		compile_constraints_term(H, T1, Situation),
		compile_constraints_list(Tl, Tl3, Situation), 
		Tl2 = [T1 | Tl3].
		

gather_evaluations_list([H], Tl2, InList, OutList, Situation) :-
		gather_evaluations_term(H, T1, InList, OutList, Situation),
		Tl2 = [T1], !.
		
gather_evaluations_list([H | Tl], Tl2, InList, OutList, Situation) :-
		gather_evaluations_term(H, T1, InList, OutList2, Situation),
		gather_evaluations_list(Tl, Tl3, OutList2, OutList, Situation),
		Tl2 = [T1 | Tl3].
		
% OutList  

isFluent(Functor, Type) :-
	fluent(Functor, _, Type),!
	;
	derived_fluent(Functor, _, Type).

	

gather_evaluations_term(T, Out, InList, OutList, Situation):-
		is_list(T),
		gather_evaluations_list(T, Subterms, InList, OutList, Situation), 
		Out = Subterms, !
		;
		var(T),
		OutList = InList,
		Out = T, !
		;
		functor(T, Functor, N),	
		(N > 0 ->
			T =.. [_ | Subterms],
			gather_evaluations_list(Subterms, Subterms2, InList, OutList2, Situation)
			;
			Subterms2 = [],
			OutList2 = InList
		),
		(isFluent(Functor, _) ->
			% - it must be a functional fluent since we already handled relational ones in 
			%   compile_constraints_term
			% 1. add result variable and s0
			var(NewVar),
			append(Subterms2, [NewVar, Situation], Subterms3),
			T2 =.. [Functor | Subterms3],
			append(OutList2, [T2], OutList),
			Out = NewVar, !
			;
			% we might have a function, a constant, or an atom
			% if arity > 0 then it can't be an atom
			((N > 0, ! ; constant(Functor, _, _)) ->		
				var(NewVar),
				append(Subterms2, [NewVar], Subterms3),
				T2 =.. [Functor | Subterms3],
				append(OutList2, [T2], OutList),
				Out = NewVar
				;
				% it has to be an atom
				OutList = InList,
				Out = T
			)	
		).
		
create_constraint(Op, Subterms, Out, Situation) :-
		gather_evaluations_list(Subterms, HandledSubterms, [], InitGoals, Situation),
		T =.. [Op | HandledSubterms],
		append(InitGoals, [T], Subterms2),
<<<<<<< HEAD
		(length(Subterms2) > 1 ->
			Out =.. [all, Subterms2]
			; % can't be 0 since T was appended
			Subterms2 = [Out]
		).
			
=======
		Out = c_(Subterms2).
>>>>>>> 57a43bc0

		
		
		
	% idea: 
	% * gather function and functional fluent terms in X and Y. functions could also be +,-,*,etc.
	% * append fresh variable as result argument and s0 for fluents
	% * replace function/fluent term with the variable that was created in the last step.
	% * collect the restored goals in a combined list with the proper
	%   order
	% * Create output term: eval_all(fluent/function goals, 

	
	
	
compile_constraints_term(T, Out, Situation) :-
		% - When this goal is called we assume that quantifiers have been removed already
		%   this also means that we might encounter a variable that has been introduced during quantifier elimination
		% - The passed situation argument is important to handle change tests. In all cases except "change", it has to be 
		%   passed down to the recursion.
		T = ?,
		Out = _, !
		;
		var(T),
		Out = T, !
		;
		T = possible(GologProg),
		Out = possible(GologProg, Situation), !	
		;		
		T = let(Var : Def, Body),		
		var(NewVar),
		create_constraint(=, [NewVar, Def], NewDef, Situation),
		% FreshVar should be bound now
		compile_constraints_term(Body, NewBody, Situation),
		Out = let(Var : NewVar, NewDef, NewBody), !
		;
		T = match(VarSpec : Def, Body),
		(is_list(VarSpec) -> Vars = VarSpec ; Vars = [VarSpec]),
		compile_constraints_term(Def, Def2, Situation),
		compile_constraints_term(Body, NewBody, Situation),
		(foreach(Var, Vars), foreach(NV, NewVarSpecs), fromto(Def2, InDef, OutDef, NewDef) do
				var(NewVar),
				subst_in_term(Var, NewVar, InDef, OutDef),
				NV = Var : NewVar
		),		
		Out = match(NewVarSpecs, NewDef, NewBody), !
		;
		functor(T, Functor, N),		
		(
			% handle comparison
			constraint_op(Functor, _),
			% we assume that there are two subterms	
			T =.. [_ | Subterms],
			create_constraint(Functor, Subterms, Out, Situation), ! 
			;
			% for all other cases we need to handle the subterms
			(N > 0 ->	
				% for a change test, create a variable to use as situation for all enclosed fluents
				T =.. [_ | Subterms],
				( 
					(
						(Functor = start, ! ; Functor = end),
						not((Subterms = [PFName], persistent_fluent(PFName, _)))
					) -> 
					compile_constraints_list(Subterms, HandledSubterms, s0),
					compile_constraints_list(Subterms, HandledSubtermsLast, slast),
					IsChangeEvent = true
					;
					compile_constraints_list(Subterms, HandledSubterms, Situation),
					IsChangeEvent = false
				)
				;
				HandledSubterms = []
			),
			(
				isFluent(Functor, boolean),
				append(HandledSubterms, [Situation], HandledSubterms2),
				Out =.. [Functor | HandledSubterms2], !
				;				
				Functor = and,
				Out =.. [all, HandledSubterms], !
				;
				Functor = or,
				Out =.. [one, HandledSubterms], !
				;
				Functor = not,
				HandledSubterms = [P],
				Out =.. [not2, P], !
				;						
				Functor = until,
				% TODO: exception if != 3 params
				HandledSubterms = [MaxTime, P,Q],
				Out =.. [until, MaxTime, P, Q], !						
				;
				% occur means action/exogenous action occured
				Functor = occur,
				HandledSubterms = [Act],
				Out =.. [occur, Act], !
				;
				Functor = start,
				(IsChangeEvent ->
					HandledSubtermsLast = [P],
					HandledSubterms = [Q],
					Out =.. [changed, P, Q, ok]
					;
					HandledSubterms = [PFName],
					Out =.. [pfswitch, PFName, ok]
				), !
				;
				Functor = end,
				(IsChangeEvent ->
					HandledSubtermsLast = [P],
					HandledSubterms = [Q],
					Out =.. [changed, P, Q, not_ok]
					;
					HandledSubterms = [PFName],
					Out =.. [pfswitch, PFName, not_ok]
				), !
				;						
				% otherwise just take what we have now
				Out =.. [Functor | HandledSubterms], !
			)
		
		).
	


compile_formula(FIn, FOut) :-
	compile_formula(FIn, FOut, s0).
	
compile_formula(FIn, FOut, Situation) :-
	remove_quantifiers_term(FIn,F2), 
	simplify(F2, F3),
	compile_constraints_term(F3, FOut, Situation).
	


	
simplify_list(FInList, FOutList) :-
	(foreach(FIn, FInList), foreach(FOut, FOutList) do
		simplify(FIn, FOut)
	).
	
simplify(FIn, FOut) :-
	FIn = implies(P, Q), !,
		simplify(P, P2),
		simplify(Q, Q2),
		FOut = or(not(P2), Q2)
		;
	FIn = complement(P), !,
		simplify(P, P2),
		build_complement(P2, FOut)
		;
	FIn =.. [Functor | Subterms], !,
		simplify_list(Subterms, Subterms2),
		FOut =.. [Functor | Subterms2]
		;
	% atom
		FOut = FIn.

build_complements(PList, ComplList) :-
	(foreach(P, PList), foreach(C, ComplList) do
		build_complement(P, C)
	).
		
	
build_complement(P, Compl) :-
	P =.. [Functor | Subterms],
	(constraint_op(Functor, ComplFunctor),
		Compl =.. [ComplFunctor | Subterms], !
		;
	member(Functor, [not, neg]),
		Subterms = [Compl], !
		;
	Functor = or,
		build_complements(Subterms, ComplList),
		Compl =.. [and | ComplList], !
		;
	Functor = and,
		build_complements(Subterms, ComplList),
		Compl =.. [or | ComplList], !
		;
	Compl = not(P)
	), !
	;
	Compl = not(P).
	
	
	
		
		<|MERGE_RESOLUTION|>--- conflicted
+++ resolved
@@ -152,16 +152,7 @@
 		gather_evaluations_list(Subterms, HandledSubterms, [], InitGoals, Situation),
 		T =.. [Op | HandledSubterms],
 		append(InitGoals, [T], Subterms2),
-<<<<<<< HEAD
-		(length(Subterms2) > 1 ->
-			Out =.. [all, Subterms2]
-			; % can't be 0 since T was appended
-			Subterms2 = [Out]
-		).
-			
-=======
 		Out = c_(Subterms2).
->>>>>>> 57a43bc0
 
 		
 		
